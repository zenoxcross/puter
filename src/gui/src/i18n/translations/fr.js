--- conflicted
+++ resolved
@@ -366,32 +366,19 @@
         // ----------------------------------------
         // translations:
         // ----------------------------------------
-<<<<<<< HEAD
-        "billing.change_payment_method": "Modifier", // In English: "Change"
-        "billing.cancel": "Annuler", // In English: "Cancel"
-        "billing.download_invoice": "Télécharger la facture", // In English: "Download"
-        "billing.payment_method": "Méthode de paiement", // In English: "Payment Method"
-        "billing.payment_method_updated": "Méthode de paiement mise à jour !", // In English: "Payment method updated!"
-        "billing.confirm_payment_method": "Confirmer la méthode de paiement", // In English: "Confirm Payment Method"
-=======
         "billing.change_payment_method": "Modifier le mode de paiement", // In English: "Change"
         "billing.cancel": "Annuler", // In English: "Cancel"
         "billing.download_invoice": "Télécharger la facture", // In English: "Download"
         "billing.payment_method": "Mode de paiement", // In English: "Payment Method"
         "billing.payment_method_updated": "Mode de paiement mis à jour !", // In English: "Payment method updated!"
         "billing.confirm_payment_method": "Confirmer le mode de paiement", // In English: "Confirm Payment Method"
->>>>>>> 07d8e3b2
         "billing.payment_history": "Historique des paiements", // In English: "Payment History"
         "billing.refunded": "Remboursé", // In English: "Refunded"
         "billing.paid": "Payé", // In English: "Paid"
         "billing.ok": "OK", // In English: "OK"
         "billing.resume_subscription": "Reprendre l'abonnement", // In English: "Resume Subscription"
         "billing.subscription_cancelled": "Votre abonnement a été annulé.", // In English: "Your subscription has been canceled."
-<<<<<<< HEAD
-        "billing.subscription_cancelled_description": "Vous conserverez l'accès à votre abonnement jusqu'à la fin de cette période de facturation.", // In English: "You will still have access to your subscription until the end of this billing period."
-=======
         "billing.subscription_cancelled_description": "Vous aurez toujours accès à votre abonnement jusqu'à la fin de cette période de facturation.", // In English: "You will still have access to your subscription until the end of this billing period."
->>>>>>> 07d8e3b2
         "billing.offering.free": "Gratuit", // In English: "Free"
         "billing.offering.pro": "Professionnel", // In English: "Professional"
         "billing.offering.business": "Entreprise", // In English: "Business"
@@ -399,19 +386,6 @@
         "billing.ai_access": "Accès à l'IA", // In English: "AI Access"
         "billing.bandwidth": "Bande passante", // In English: "Bandwidth"
         "billing.apps_and_games": "Applications et jeux", // In English: "Apps & Games"
-<<<<<<< HEAD
-        "billing.upgrade_to_pro": "Passer à la version %strong%", // In English: "Upgrade to %strong%"
-        "billing.switch_to": "Optez pour %strong%", // In English: "Switch to %strong%"
-        "billing.payment_setup": "Configuration des paiements", // In English: "Payment Setup"
-        "billing.back": "Retour", // In English: "Back"
-        "billing.you_are_now_subscribed_to": "Vous êtes désormais abonné au niveau %strong%.", // In English: "You are now subscribed to %strong% tier."
-        "billing.you_are_now_subscribed_to_without_tier": "Vous êtes désormais abonné", // In English: "You are now subscribed"
-        "billing.subscription_cancellation_confirmation": "Êtes-vous certain de vouloir annuler votre abonnement ?", // In English: "Are you sure you want to cancel your subscription?"
-        "billing.subscription_setup": "Configuration de l'abonnement", // In English: "Subscription Setup"
-        "billing.cancel_it": "Annuler", // In English: "Cancel It"
-        "billing.keep_it": "Conserver", // In English: "Keep It"
-        "billing.subscription_resumed": "Votre abonnement %strong% a été réactivé !", // In English: "Your %strong% subscription has been resumed!"
-=======
         "billing.upgrade_to_pro": "Passer à %strong%", // In English: "Upgrade to %strong%"
         "billing.switch_to": "Passer à %strong%", // In English: "Switch to %strong%"
         "billing.payment_setup": "Configuration du paiement", // In English: "Payment Setup"
@@ -423,20 +397,13 @@
         "billing.cancel_it": "L'annuler", // In English: "Cancel It"
         "billing.keep_it": "Le conserver", // In English: "Keep It"
         "billing.subscription_resumed": "Votre abonnement %strong% a été repris !", // In English: "Your %strong% subscription has been resumed!"
->>>>>>> 07d8e3b2
         "billing.upgrade_now": "Mettre à niveau maintenant", // In English: "Upgrade Now"
         "billing.upgrade": "Mettre à niveau", // In English: "Upgrade"
         "billing.currently_on_free_plan": "Vous êtes actuellement sur le plan gratuit.", // In English: "You are currently on the free plan."
         "billing.download_receipt": "Télécharger le reçu", // In English: "Download Receipt"
-<<<<<<< HEAD
-        "billing.subscription_check_error": "Un problème est survenu lors de la vérification de votre abonnement.", // In English: "A problem occurred while checking your subscription status."
-        "billing.email_confirmation_needed": "Votre e-mail n'a pas été confirmé. Nous vous enverrons un code pour le confirmer maintenant.", // In English: "Your email has not been confirmed. We'll send you a code to confirm it now."
-        "billing.sub_cancelled_but_valid_until": "Vous avez annulé votre abonnement, mais il restera actif jusqu'à la fin de la période de facturation. Vous ne serez pas facturé à nouveau, sauf si vous vous réabonnez.", // In English: "You have cancelled your subscription and it will automatically switch to the free tier at the end of the billing period. You will not be charged again unless you re-subscribe."
-=======
         "billing.subscription_check_error": "Un problème est survenu lors de la vérification de votre statut d'abonnement.", // In English: "A problem occurred while checking your subscription status."
         "billing.email_confirmation_needed": "Votre e-mail n'a pas été confirmé. Nous allons vous envoyer un code pour le confirmer maintenant.", // In English: "Your email has not been confirmed. We'll send you a code to confirm it now."
         "billing.sub_cancelled_but_valid_until": "Vous avez annulé votre abonnement et il passera automatiquement au niveau gratuit à la fin de la période de facturation. Vous ne serez pas facturé à nouveau sauf si vous vous réabonnez.", // In English: "You have cancelled your subscription and it will automatically switch to the free tier at the end of the billing period. You will not be charged again unless you re-subscribe."
->>>>>>> 07d8e3b2
         "billing.current_plan_until_end_of_period": "Votre plan actuel jusqu'à la fin de cette période de facturation.", // In English: "Your current plan until the end of this billing period."
         "billing.current_plan": "Plan actuel", // In English: "Current plan"
         "billing.cancelled_subscription_tier": "Abonnement annulé (%%)", // In English: "Cancelled Subscription (%%)"
@@ -444,12 +411,7 @@
         "billing.limited": "Limité", // In English: "Limited"
         "billing.expanded": "Étendu", // In English: "Expanded"
         "billing.accelerated": "Accéléré", // In English: "Accelerated"
-<<<<<<< HEAD
-        "billing.enjoy_msg": "Profitez de %% de stockage cloud, ainsi que d'autres avantages." // In English: "Enjoy %% of Cloud Storage plus other benefits."
-=======
         "billing.enjoy_msg": "Profitez de %% de stockage cloud et d'autres avantages.", // In English: "Enjoy %% of Cloud Storage plus other benefits."
->>>>>>> 07d8e3b2
-
     }
 };
 

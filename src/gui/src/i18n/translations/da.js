--- conflicted
+++ resolved
@@ -346,7 +346,6 @@
 		login2fa_recovery_back: 'Tilbage',
 		login2fa_recovery_placeholder: 'XXXXXXXX',
 
-<<<<<<< HEAD
         change: 'Skift', 
         clock_visibility: 'Ur synlighed', 
         reading: 'Læser %strong%', 
@@ -408,71 +407,6 @@
         billing_accelerated: 'Accelereret', 
         billing_enjoy_msg: 'Nyd %% af Cloud-lager plus andre fordele.', 
     }
-    
-=======
-		change: 'Ændre', // In English: "Change"
-		clock_visibility: 'Vis ur', // In English: "Clock Visibility"
-		reading: 'Læse %strong%', // In English: "Reading %strong%"
-		writing: 'Skrive %strong%', // In English: "Writing %strong%"
-		unzipping: 'Udpakke %strong%', // In English: "Unzipping %strong%"
-		sequencing: 'Sekvensering %strong%', // In English: "Sequencing %strong%"
-		zipping: 'Komprimer %strong%', // In English: "Zipping %strong%"
-		Editor: 'Redaktør', // In English: "Editor"
-		Viewer: 'Seer', // In English: "Viewer"
-		'People with access': 'Personer med adgang', // In English: "People with access"
-		'Share With…': 'Del med...', // In English: "Share With…"
-		Owner: 'Ejer', // In English: "Owner"
-		"You can't share with yourself.": 'Du kan ikke dele med dig selv.', // In English: "You can't share with yourself."
-		'This user already has access to this item': 'Denne bruger har allerede adgang til dette', // In English: "This user already has access to this item"
-		'billing.change_payment_method': 'Ændre', // In English: "Change"
-		'billing.cancel': 'Annuller', // In English: "Cancel"
-		'billing.download_invoice': 'Download', // In English: "Download"
-		'billing.payment_method': 'Betalingsmetode', // In English: "Payment Method"
-		'billing.payment_method_updated': 'Betalingsmetode opdateret!', // In English: "Payment method updated!"
-		'billing.confirm_payment_method': 'Bekræft betalingsmetode', // In English: "Confirm Payment Method"
-		'billing.payment_history': 'Betalings historik', // In English: "Payment History"
-		'billing.refunded': 'Refunderet', // In English: "Refunded"
-		'billing.paid': 'Betalt', // In English: "Paid"
-		'billing.ok': 'OK', // In English: "OK"
-		'billing.resume_subscription': 'Genoptag abonnement', // In English: "Resume Subscription"
-		'billing.subscription_cancelled': 'Dit abonnement er blevet annulleret.', // In English: "Your subscription has been canceled."
-		'billing.subscription_cancelled_description': 'Du vil stadigvæk have adgang til dit abonnement, indtil udgangen af denne betalingsperiode.', // In English: "You will still have access to your subscription until the end of this billing period."
-		'billing.offering.free': 'Gratis', // In English: "Free"
-		'billing.offering.pro': 'Professionel', // In English: "Professional"
-		'billing.offering.business': 'Virksomhed', // In English: "Business"
-		'billing.cloud_storage': 'Opbevaring i skyen', // In English: "Cloud Storage"
-		'billing.ai_access': 'AI Adgang', // In English: "AI Access"
-		'billing.bandwidth': 'Båndbredde', // In English: "Bandwidth"
-		'billing.apps_and_games': 'Apps & Spil', // In English: "Apps & Games"
-		'billing.upgrade_to_pro': 'Opgrader til %strong%', // In English: "Upgrade to %strong%"
-		'billing.switch_to': 'Skift til %strong%', // In English: "Switch to %strong%"
-		'billing.payment_setup': 'Betalingsopsætning', // In English: "Payment Setup"
-		'billing.back': 'Tilbage', // In English: "Back"
-		'billing.you_are_now_subscribed_to': 'Du abonnerer nu på niveauet %strong%.', // In English: "You are now subscribed to %strong% tier."
-		'billing.you_are_now_subscribed_to_without_tier': 'Du er nu tilmeldt', // In English: "You are now subscribed"
-		'billing.subscription_cancellation_confirmation': 'Er du sikker på at du vil opsige dit abonnement?', // In English: "Are you sure you want to cancel your subscription?"
-		'billing.subscription_setup': 'Abonnementsopsætning', // In English: "Subscription Setup"
-		'billing.cancel_it': 'Annuler det', // In English: "Cancel It"
-		'billing.keep_it': 'Behold det', // In English: "Keep It"
-		'billing.subscription_resumed': 'Dit %strong% abonnement er genoptaget!', // In English: "Your %strong% subscription has been resumed!"
-		'billing.upgrade_now': 'Opgrader nu', // In English: "Upgrade Now"
-		'billing.upgrade': 'Opgrader', // In English: "Upgrade"
-		'billing.currently_on_free_plan': 'Du er i øjeblikket på det gratis plan.', // In English: "You are currently on the free plan."
-		'billing.download_receipt': 'Download kvittering', // In English: "Download Receipt"
-		'billing.subscription_check_error': 'Der opstod et problem under kontrol af din abonnementsstatus', // In English: "A problem occurred while checking your subscription status."
-		'billing.email_confirmation_needed': 'Din e-mail er ikke blevet bekræftet. Vi sender dig en kode nu for at bekræfte den.', // In English: "Your email has not been confirmed. We'll send you a code to confirm it now."
-		'billing.sub_cancelled_but_valid_until':
-			'Du har opsagt dit abonnement og vil automatisk blive skiftet til den gratis plan i slutningen af denne betalingsperiode. Der vil ikke blive trukket flere penge fra din konto, medmindre du genoptager dit abonnement.', // In English: "You have cancelled your subscription and it will automatically switch to the free tier at the end of the billing period. You will not be charged again unless you re-subscribe."
-		'billing.current_plan_until_end_of_period': 'Din nuværende plan, indtil slutningen af denne betalingsperiode.', // In English: "Your current plan until the end of this billing period."
-		'billing.current_plan': 'Nuværende plan', // In English: "Current plan"
-		'billing.cancelled_subscription_tier': 'Opsagt abonnement (%%)', // In English: "Cancelled Subscription (%%)"
-		'billing.manage': 'Styre', // In English: "Manage"
-		'billing.limited': 'Begrænset', // In English: "Limited"
-		'billing.expanded': 'Udvidet', // In English: "Expanded"
-		'billing.accelerated': 'Accelereret', // In English: "Accelerated"
-		'billing.enjoy_msg': 'Nyd %% af lagringsplads i skyen og andre fordele. ', // In English: "Enjoy %% of Cloud Storage plus other benefits."
-	},
->>>>>>> 1aaba001
 };
 
 export default da;
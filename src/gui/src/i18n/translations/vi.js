/**
 * Copyright (C) 2024 Puter Technologies Inc.
 *
 * This file is part of Puter.
 *
 * Puter is free software: you can redistribute it and/or modify
 * it under the terms of the GNU Affero General Public License as published
 * by the Free Software Foundation, either version 3 of the License, or
 * (at your option) any later version.
 *
 * This program is distributed in the hope that it will be useful,
 * but WITHOUT ANY WARRANTY; without even the implied warranty of
 * MERCHANTABILITY or FITNESS FOR A PARTICULAR PURPOSE.  See the
 * GNU Affero General Public License for more details.
 *
 * You should have received a copy of the GNU Affero General Public License
 * along with this program.  If not, see <https://www.gnu.org/licenses/>.
 */


const vi = {
    name: "Tiếng Việt",
    english_name: "Vietnamese",
    code: "vi",
    dictionary: {
        about: "Giới thiệu",
        account: "Tài khoản",
        account_password: "Xác minh mật khẩu tài khoản",
        access_granted_to: "Đã cấp quyền truy cập cho",
        add_existing_account: "Thêm tài khoản hiện có",
        all_fields_required: 'Tất cả các trường đều bắt buộc.',
        allow: 'Cho phép',
        apply: "Áp dụng",
        ascending: 'Tăng dần',
        associated_websites: "Các trang web liên kết",
        auto_arrange: 'Tự động sắp xếp',
        background: "Nền",
        browse: "Duyệt",
        cancel: 'Hủy',
        center: 'Giữa',
        change_desktop_background: 'Thay đổi hình nền màn hình…',
        change_email: "Thay đổi email",
        change_language: "Thay đổi ngôn ngữ",
        change_password: "Thay đổi mật khẩu",
        change_ui_colors: "Thay đổi màu sắc giao diện",
        change_username: "Thay đổi tên người dùng",
        close: 'Đóng',
        close_all_windows: "Đóng tất cả cửa sổ",
        close_all_windows_confirm: "Bạn có chắc chắn muốn đóng tất cả cửa sổ không?",
        close_all_windows_and_log_out: 'Đóng cửa sổ và đăng xuất',
        change_always_open_with: "Bạn có muốn luôn mở loại tệp này bằng",
        color: 'Màu sắc',
        confirm: 'Xác nhận',
        confirm_2fa_setup: 'Tôi đã thêm mã vào ứng dụng xác thực của mình',
        confirm_2fa_recovery: 'Tôi đã lưu mã khôi phục của mình ở một nơi an toàn',
        confirm_account_for_free_referral_storage_c2a: 'Tạo tài khoản và xác nhận địa chỉ email của bạn để nhận 1 GB dung lượng lưu trữ miễn phí. Bạn của bạn cũng sẽ nhận được 1 GB dung lượng lưu trữ miễn phí.',
        confirm_code_generic_incorrect: "Mã không chính xác.",
        confirm_code_generic_too_many_requests: "Quá nhiều yêu cầu. Vui lòng đợi vài phút.",
        confirm_code_generic_submit: "Gửi mã",
        confirm_code_generic_try_again: "Thử lại",
        confirm_code_generic_title: "Nhập mã xác nhận",
        confirm_code_2fa_instruction: "Nhập mã 6 chữ số từ ứng dụng xác thực của bạn.",
        confirm_code_2fa_submit_btn: "Gửi",
        confirm_code_2fa_title: "Nhập mã 2FA",
        confirm_delete_multiple_items: 'Bạn có chắc chắn muốn xóa vĩnh viễn những mục này không?',
        confirm_delete_single_item: 'Bạn có muốn xóa vĩnh viễn mục này không?',
        confirm_open_apps_log_out: 'Bạn có ứng dụng đang mở. Bạn có chắc chắn muốn đăng xuất không?',
        confirm_new_password: "Xác nhận mật khẩu mới",
        confirm_delete_user: "Bạn có chắc chắn muốn xóa tài khoản của mình không? Tất cả các tệp và dữ liệu của bạn sẽ bị xóa vĩnh viễn. Hành động này không thể hoàn tác.",
        confirm_delete_user_title: "Xóa tài khoản?",
        confirm_session_revoke: "Bạn có chắc chắn muốn thu hồi phiên này không?",
        confirm_your_email_address: "Xác nhận địa chỉ email của bạn",
        contact_us: "Liên hệ chúng tôi",
        contact_us_verification_required: "Bạn phải có địa chỉ email đã xác minh để sử dụng tính năng này.",
        contain: 'Chứa',
        continue: "Tiếp tục",
        copy: 'Sao chép',
        copy_link: "Sao chép liên kết",
        copying: "Đang sao chép",
        copying_file: "Đang sao chép %%",
        cover: 'Che phủ',
        create_account: "Tạo tài khoản",
        create_free_account: "Tạo tài khoản miễn phí",
        create_shortcut: "Tạo lối tắt",
        credits: "Tín dụng",
        current_password: "Mật khẩu hiện tại",
        cut: 'Cắt',
        clock: "Đồng hồ",
        clock_visible_hide: 'Ẩn - Luôn ẩn',
        clock_visible_show: 'Hiện - Luôn hiển thị',
        clock_visible_auto: 'Tự động - Mặc định, chỉ hiển thị ở chế độ toàn màn hình.',
        close_all: 'Đóng tất cả',
        created: 'Đã tạo',
        date_modified: 'Ngày sửa đổi',
        default: 'Mặc định',
        delete: 'Xóa',
        delete_account: "Xóa tài khoản",
        delete_permanently: "Xóa vĩnh viễn",
        deleting_file: "Đang xóa %%",
        deploy_as_app: 'Triển khai như ứng dụng',
        descending: 'Giảm dần',
        desktop: 'Màn hình chính',
        desktop_background_fit: "Vừa khít",
        developers: "Nhà phát triển",
        dir_published_as_website: `%strong% đã được xuất bản tại:`,
        disable_2fa: 'Tắt 2FA',
        disable_2fa_confirm: "Bạn có chắc chắn muốn tắt 2FA không?",
        disable_2fa_instructions: "Nhập mật khẩu của bạn để tắt 2FA.",
        disassociate_dir: "Hủy liên kết thư mục",
        documents: 'Tài liệu',
        dont_allow: 'Không cho phép',
        download: 'Tải xuống',
        download_file: 'Tải xuống tệp',
        downloading: "Đang tải xuống",
        email: "Email",
        email_change_confirmation_sent: "Một email xác nhận đã được gửi đến địa chỉ email mới của bạn. Vui lòng kiểm tra hộp thư đến và làm theo hướng dẫn để hoàn tất quy trình.",
        email_invalid: 'Email không hợp lệ.',
        email_or_username: "Email hoặc tên người dùng",
        email_required: 'Email là bắt buộc.',
        empty_trash: 'Dọn sạch thùng rác',
        empty_trash_confirmation: `Bạn có chắc chắn muốn xóa vĩnh viễn các mục trong Thùng rác không?`,
        emptying_trash: 'Đang dọn sạch Thùng rác…',
        enable_2fa: 'Bật 2FA',
        end_hard: "Kết thúc cứng",
        end_process_force_confirm: "Bạn có chắc chắn muốn buộc kết thúc quá trình này không?",
        end_soft: "Kết thúc mềm",
        enlarged_qr_code: "Mã QR phóng to",
        enter_password_to_confirm_delete_user: "Nhập mật khẩu của bạn để xác nhận xóa tài khoản",
        error_message_is_missing: "Thiếu thông báo lỗi.",
        error_unknown_cause: "Đã xảy ra lỗi không xác định.",
        error_uploading_files: "Không thể tải lên tệp",
        favorites: "Yêu thích",
        feedback: "Phản hồi",
        feedback_c2a: "Vui lòng sử dụng biểu mẫu dưới đây để gửi phản hồi, nhận xét và báo cáo lỗi của bạn.",
        feedback_sent_confirmation: "Cảm ơn bạn đã liên hệ với chúng tôi. Nếu bạn có email liên kết với tài khoản của mình, chúng tôi sẽ phản hồi bạn trong thời gian sớm nhất.",
        fit: "Vừa khít",
        folder: 'Thư mục',
        force_quit: 'Buộc thoát',
        forgot_pass_c2a: "Quên mật khẩu?",
        from: "Từ",
        general: "Chung",
        get_a_copy_of_on_puter: `Nhận một bản sao của '%%' trên Puter.com!`,
        get_copy_link: 'Lấy liên kết sao chép',
        hide_all_windows: "Ẩn tất cả cửa sổ",
        home: 'Trang chủ',
        html_document: 'Tài liệu HTML',
        hue: 'Màu sắc',
        image: 'Hình ảnh',
        incorrect_password: "Mật khẩu không chính xác",
        invite_link: "Liên kết mời",
        item: 'mục',
        items_in_trash_cannot_be_renamed: `Mục này không thể đổi tên vì nó đang ở trong thùng rác. Để đổi tên mục này, trước tiên hãy kéo nó ra khỏi Thùng rác.`,
        jpeg_image: 'Hình ảnh JPEG',
        keep_in_taskbar: 'Giữ trong thanh tác vụ',
        language: "Ngôn ngữ",
        license: "Giấy phép",
        lightness: 'Độ sáng',
        link_copied: "Đã sao chép liên kết",
        loading: 'Đang tải',
        log_in: "Đăng nhập",
        log_into_another_account_anyway: 'Vẫn đăng nhập vào tài khoản khác',
        log_out: 'Đăng xuất',
        looks_good: "Trông tốt!",
        manage_sessions: "Quản lý phiên",
        menubar_style: "Kiểu thanh menu",
        menubar_style_desktop: "Màn hình chính",
        menubar_style_system: "Hệ thống",
        menubar_style_window: "Cửa sổ",
        modified: 'Đã sửa đổi',
        move: 'Di chuyển',
        moving_file: "Đang di chuyển %%",
        my_websites: "Trang web của tôi",
        name: 'Tên',
        name_cannot_be_empty: 'Tên không thể để trống.',
        name_cannot_contain_double_period: "Tên không thể là ký tự '..'.",
        name_cannot_contain_period: "Tên không thể là ký tự '.'.",
        name_cannot_contain_slash: "Tên không thể chứa ký tự '/'.",
        name_must_be_string: "Tên chỉ có thể là chuỗi.",
        name_too_long: `Tên không thể dài hơn %% ký tự.`,
        new: 'Mới',
        new_email: 'Email mới',
        new_folder: 'Thư mục mới',
        new_password: "Mật khẩu mới",
        new_username: "Tên người dùng mới",
        no: 'Không',
        no_dir_associated_with_site: 'Không có thư mục nào liên kết với địa chỉ này.',
        no_websites_published: "Bạn chưa xuất bản trang web nào. Nhấp chuột phải vào một thư mục để bắt đầu.",
        ok: 'OK',
        open: "Mở",
        open_in_new_tab: "Mở trong tab mới",
        open_in_new_window: "Mở trong cửa sổ mới",
        open_with: "Mở bằng",
        original_name: 'Tên gốc',
        original_path: 'Đường dẫn gốc',
        oss_code_and_content: "Phần mềm mã nguồn mở và nội dung",
        password: "Mật khẩu",
        password_changed: "Đã thay đổi mật khẩu.",
        password_recovery_rate_limit: "Bạn đã đạt đến giới hạn tốc độ của chúng tôi; vui lòng đợi vài phút. Để tránh điều này trong tương lai, hãy tránh tải lại trang quá nhiều lần.",
        password_recovery_token_invalid: "Mã khôi phục mật khẩu này không còn hợp lệ.",
        password_recovery_unknown_error: "Đã xảy ra lỗi không xác định. Vui lòng thử lại sau.",
        password_required: 'Mật khẩu là bắt buộc.',
        password_strength_error: "Mật khẩu phải có ít nhất 8 ký tự và chứa ít nhất một chữ cái viết hoa, một chữ cái viết thường, một số và một ký tự đặc biệt.",
        passwords_do_not_match: '`Mật khẩu mới` và `Xác nhận mật khẩu mới` không khớp.',
        paste: 'Dán',
        paste_into_folder: "Dán vào thư mục",
        path: 'Đường dẫn',
        personalization: "Cá nhân hóa",
        pick_name_for_website: "Chọn một tên cho trang web của bạn:",
        picture: "Hình ảnh",
        pictures: 'Hình ảnh',
        plural_suffix: '',
        powered_by_puter_js: `Được hỗ trợ bởi {{link=docs}}Puter.js{{/link}}`,
        preparing: "Đang chuẩn bị...",
        preparing_for_upload: "Đang chuẩn bị để tải lên...",
        print: 'In',
        privacy: "Quyền riêng tư",
        proceed_to_login: 'Tiếp tục đăng nhập',
        proceed_with_account_deletion: "Tiếp tục xóa tài khoản",
        process_status_initializing: "Đang khởi tạo",
        process_status_running: "Đang chạy",
        process_type_app: 'Ứng dụng',
        process_type_init: 'Khởi tạo',
        process_type_ui: 'Giao diện',
        properties: "Thuộc tính",
        public: 'Công khai',
        publish: "Xuất bản",
        publish_as_website: 'Xuất bản như trang web',
        puter_description: `Puter là một đám mây cá nhân đặt quyền riêng tư lên hàng đầu để lưu trữ tất cả các tệp, ứng dụng và trò chơi của bạn trong một nơi an toàn, có thể truy cập từ mọi nơi vào bất kỳ lúc nào.`,
        reading_file: "Đang đọc %strong%",
        recent: "Gần đây",
        recommended: "Được đề xuất",
        recover_password: "Khôi phục mật khẩu",
        refer_friends_c2a: "Nhận 1 GB cho mỗi người bạn tạo và xác nhận tài khoản trên Puter. Bạn của bạn cũng sẽ nhận được 1 GB!",
        refer_friends_social_media_c2a: `Nhận 1 GB dung lượng lưu trữ miễn phí trên Puter.com!`,
        refresh: 'Làm mới',
        release_address_confirmation: `Bạn có chắc chắn muốn giải phóng địa chỉ này không?`,
        remove_from_taskbar: 'Xóa khỏi thanh tác vụ',
        rename: 'Đổi tên',
        repeat: 'Lặp lại',
        replace: 'Thay thế',
        replace_all: 'Thay thế tất cả',
        resend_confirmation_code: "Gửi lại mã xác nhận",
        reset_colors: "Đặt lại màu sắc",
        restart_puter_confirm: "Bạn có chắc chắn muốn khởi động lại Puter không?",
        restore: "Khôi phục",
        save: 'Lưu',
        saturation: 'Độ bão hòa',
        save_account: 'Lưu tài khoản',
        save_account_to_get_copy_link: "Vui lòng tạo một tài khoản để tiếp tục.",
        save_account_to_publish: 'Vui lòng tạo một tài khoản để tiếp tục.',
        save_session: 'Lưu phiên',
        save_session_c2a: 'Tạo một tài khoản để lưu phiên hiện tại của bạn và tránh mất công việc của bạn.',
        scan_qr_c2a: 'Quét mã bên dưới\nđể đăng nhập vào phiên này từ các thiết bị khác',
        scan_qr_2fa: 'Quét mã QR bằng ứng dụng xác thực của bạn',
        scan_qr_generic: 'Quét mã QR này bằng điện thoại hoặc thiết bị khác của bạn',
        search: 'Tìm kiếm',
        seconds: 'giây',
        security: "Bảo mật",
        select: "Chọn",
        selected: 'đã chọn',
        select_color: 'Chọn màu…',
        sessions: "Phiên",
        send: "Gửi",
        send_password_recovery_email: "Gửi email khôi phục mật khẩu",
        session_saved: "Cảm ơn bạn đã tạo tài khoản. Phiên này đã được lưu.",
        settings: "Cài đặt",
        set_new_password: "Đặt mật khẩu mới",
        share: "Chia sẻ",
        share_to: "Chia sẻ đến",
        share_with: "Chia sẻ với:",
        shortcut_to: "Lối tắt đến",
        show_all_windows: "Hiển thị tất cả cửa sổ",
        show_hidden: 'Hiển thị mục ẩn',
        sign_in_with_puter: "Đăng nhập bằng Puter",
        sign_up: "Đăng ký",
        signing_in: "Đang đăng nhập…",
        size: 'Kích thước',
        skip: 'Bỏ qua',
        something_went_wrong: "Đã xảy ra lỗi.",
        sort_by: 'Sắp xếp theo',
        start: 'Bắt đầu',
        status: "Trạng thái",
        storage_usage: "Sử dụng bộ nhớ",
        storage_puter_used: 'đã sử dụng bởi Puter',
        taking_longer_than_usual: 'Đang mất nhiều thời gian hơn bình thường. Vui lòng đợi...',
        task_manager: "Trình quản lý tác vụ",
        taskmgr_header_name: "Tên",
        taskmgr_header_status: "Trạng thái",
        taskmgr_header_type: "Loại",
        terms: "Điều khoản",
        text_document: 'Tài liệu văn bản',
        tos_fineprint: `Bằng cách nhấp vào 'Tạo tài khoản miễn phí', bạn đồng ý với {{link=terms}}Điều khoản dịch vụ{{/link}} và {{link=privacy}}Chính sách quyền riêng tư{{/link}} của Puter.`,
        transparency: "Độ trong suốt",
        trash: 'Thùng rác',
        two_factor: 'Xác thực hai yếu tố',
        two_factor_disabled: '2FA đã tắt',
        two_factor_enabled: '2FA đã bật',
        type: 'Loại',
        type_confirm_to_delete_account: "Gõ 'confirm' để xóa tài khoản của bạn.",
        ui_colors: "Màu sắc giao diện",
        ui_manage_sessions: "Quản lý phiên",
        ui_revoke: "Thu hồi",
        undo: 'Hoàn tác',
        unlimited: 'Không giới hạn',
        unzip: "Giải nén",
        upload: 'Tải lên',
        upload_here: 'Tải lên tại đây',
        usage: 'Sử dụng',
        username: "Tên người dùng",
        username_changed: 'Đã cập nhật tên người dùng thành công.',
        username_required: 'Tên người dùng là bắt buộc.',
        versions: "Phiên bản",
        videos: 'Video',
        visibility: 'Hiển thị',
        yes: 'Có',
        yes_release_it: 'Có, giải phóng nó',
        you_have_been_referred_to_puter_by_a_friend: "Bạn đã được giới thiệu đến Puter bởi một người bạn!",
        zip: "Nén",
        zipping_file: "Đang nén %strong%",

        // === 2FA Setup ===
        setup2fa_1_step_heading: 'Mở ứng dụng xác thực của bạn',
        setup2fa_1_instructions: `
            Bạn có thể sử dụng bất kỳ ứng dụng xác thực nào hỗ trợ giao thức Mật khẩu một lần dựa trên thời gian (TOTP).
            Có nhiều lựa chọn, nhưng nếu bạn không chắc chắn
            <a target="_blank" href="https://authy.com/download">Authy</a>
            là một lựa chọn tốt cho Android và iOS.
        `,
        setup2fa_2_step_heading: 'Quét mã QR',
        setup2fa_3_step_heading: 'Nhập mã 6 chữ số',
        setup2fa_4_step_heading: 'Sao chép mã khôi phục của bạn',
        setup2fa_4_instructions: `
            Những mã khôi phục này là cách duy nhất để truy cập tài khoản của bạn nếu bạn mất điện thoại hoặc không thể sử dụng ứng dụng xác thực.
            Hãy đảm bảo lưu trữ chúng ở một nơi an toàn.
        `,
        setup2fa_5_step_heading: 'Xác nhận thiết lập 2FA',
        setup2fa_5_confirmation_1: 'Tôi đã lưu mã khôi phục của mình ở một nơi an toàn',
        setup2fa_5_confirmation_2: 'Tôi đã sẵn sàng để bật 2FA',
        setup2fa_5_button: 'Bật 2FA',

        // === 2FA Login ===
        login2fa_otp_title: 'Nhập mã 2FA',
        login2fa_otp_instructions: 'Nhập mã 6 chữ số từ ứng dụng xác thực của bạn.',
        login2fa_recovery_title: 'Nhập mã khôi phục',
        login2fa_recovery_instructions: 'Nhập một trong các mã khôi phục của bạn để truy cập tài khoản.',
        login2fa_use_recovery_code: 'Sử dụng mã khôi phục',
        login2fa_recovery_back: 'Quay lại',
        login2fa_recovery_placeholder: 'XXXXXXXX',

        "change": 'Thay đổi', // In English: "Change"
        "clock_visibility": 'ẩn/hiện đồng hồ', // In English: "Clock Visibility"
        "plural_suffix": 'các', // In English: "s"
        "reading": 'Đang đọc %strong%', // In English: "Reading %strong%"
        "writing": 'Đang ghi dữ liệu %strong%', // In English: "Writing %strong%"
        "unzipping": 'Đang giải nén %strong%', // In English: "Unzipping %strong%"
        "sequencing": 'Đang đánh thứ tự %strong%', // In English: "Sequencing %strong%"
        "zipping": 'Đang nén %strong%', // In English: "Zipping %strong%"
        "Editor": 'Người chỉnh sửa', // In English: "Editor"
        "Viewer": 'Người xem', // In English: "Viewer"
        "People with access": 'Người dùng có quyền truy cập', // In English: "People with access"
        "Share With…": 'Chia sẻ với...', // In English: "Share With…"
        "Owner": 'Người sở hữu', // In English: "Owner"
        "You can't share with yourself.": 'Bạn không thể tự chia sẻ với chính mình', // In English: "You can't share with yourself."
        "This user already has access to this item": 'Người dùng này đã có sẵn quyền truy cập cho mục này', // In English: "This user already has access to this item"

<<<<<<< HEAD
        // ----------------------------------------
        // Missing translations:
        // ----------------------------------------
=======
>>>>>>> 333f0ea4
        "billing.change_payment_method": "Thay đổi", // In English: "Change"
        "billing.cancel": "Hủy", // In English: "Cancel"
        "billing.download_invoice": "Tải xuống", // In English: "Download"
        "billing.payment_method": "Phương thức thanh toán", // In English: "Payment Method"
<<<<<<< HEAD
        "billing.payment_method_updated": "Phương thức thanh toán đã được cập nhật!", // In English: "Payment method updated!"
        "billing.confirm_payment_method": "Xác nhận phương thức thanh toán", // In English: "Confirm Payment Method"
        "billing.payment_history": "Lịch sử thanh toán", // In English: "Payment History"
        "billing.refunded": "Đã hoàn lại", // In English: "Refunded"
        "billing.paid": "Đã thanh toán", // In English: "Paid"
        "billing.ok": "Đồng ý", // In English: "OK"
        "billing.resume_subscription": "Tiếp tục đăng ký", // In English: "Resume Subscription"
        "billing.subscription_cancelled": "Đăng ký của bạn đã bị hủy bỏ.", // In English: "Your subscription has been canceled."
        "billing.subscription_cancelled_description": "Bạn vẫn có quyền truy cập vào đăng ký của mình cho đến khi kết thúc thời hạn thanh toán.", // In English: "You will still have access to your subscription until the end of this billing period."
=======
        "billing.payment_method_updated": "Phương thức thanh toán đã được cập nhật thành công!", // In English: "Payment method updated!"
        "billing.confirm_payment_method": "Xác nhận phương thức thanh toán", // In English: "Confirm Payment Method"
        "billing.payment_history": "Lịch sử thanh toán", // In English: "Payment History"
        "billing.refunded": "Đã hoàn tiền", // In English: "Refunded"
        "billing.paid": "Đã thanh toán", // In English: "Paid"
        "billing.ok": "OK", // In English: "OK"
        "billing.resume_subscription": "Tiếp tục đăng ký", // In English: "Resume Subscription"
        "billing.subscription_cancelled": "Đăng ký của bạn đã bị hủy.", // In English: "Your subscription has been canceled."
        "billing.subscription_cancelled_description": "Bạn vẫn có thể tiếp tục sử dụng dịch vụ của mình cho đến cuối kỳ thanh toán này.", // In English: "You will still have access to your subscription until the end of this billing period."
>>>>>>> 333f0ea4
        "billing.offering.free": "Miễn phí", // In English: "Free"
        "billing.offering.pro": "Chuyên nghiệp", // In English: "Professional"
        "billing.offering.business": "Doanh nghiệp", // In English: "Business"
        "billing.cloud_storage": "Lưu trữ đám mây", // In English: "Cloud Storage"
        "billing.ai_access": "Truy cập AI", // In English: "AI Access"
        "billing.bandwidth": "Băng thông", // In English: "Bandwidth"
<<<<<<< HEAD
        "billing.apps_and_games": "Ứng dụng và trò chơi", // In English: "Apps & Games"
        "billing.upgrade_to_pro": "Nâng cấp lên %strong%", // In English: "Upgrade to %strong%"
        "billing.switch_to": "Chuyển đổi tới %strong%", // In English: "Switch to %strong%"
        "billing.payment_setup": "Cài đặt thanh toán", // In English: "Payment Setup"
        "billing.back": "Trở lại", // In English: "Back"
        "billing.you_are_now_subscribed_to": "Bạn đã đăng ký tới tầng %strong% .", // In English: "You are now subscribed to %strong% tier."
        "billing.you_are_now_subscribed_to_without_tier": "Bạn đã được đăng ký", // In English: "You are now subscribed"
        "billing.subscription_cancellation_confirmation": "Bạn có chắc muốn hủy đăng ký của mình không?", // In English: "Are you sure you want to cancel your subscription?"
        "billing.subscription_setup": "Thiếp lập đăng ký", // In English: "Subscription Setup"
        "billing.cancel_it": "Hủy nó", // In English: "Cancel It"
        "billing.keep_it": "Tiếp tục giữ nó", // In English: "Keep It"
        "billing.subscription_resumed": "Đăng ký %strong% của bạn đã được tiếp tục!", // In English: "Your %strong% subscription has been resumed!"
        "billing.upgrade_now": "Nâng cấp ngay", // In English: "Upgrade Now"
        "billing.upgrade": "Nâng cấp", // In English: "Upgrade"
        "billing.currently_on_free_plan": "Bạn đang sử dụng gói miễn phí.", // In English: "You are currently on the free plan."
        "billing.download_receipt": "Tải biên lai", // In English: "Download Receipt"
        "billing.subscription_check_error": "Một vấn đề đã xuất hiện khi kiểm tra trạng thái đăng ký của bạn.", // In English: "A problem occurred while checking your subscription status."
        "billing.email_confirmation_needed": "Email của bạn vẫn chưa được xác nhận. Chúng tôi sẽ gửi một đoạn mã xác nhận đến bạn để xác nhận ngay bây giờ.", // In English: "Your email has not been confirmed. We'll send you a code to confirm it now."
        "billing.sub_cancelled_but_valid_until": "Bạn đã hủy đăng ký và bạn sẽ được chuyển đổi tự động sang gói miễn phí sau khi kết thúc thời hạn thanh toán. Bạn sẽ không bị tính phí cho đến khi đăng ký lại.", // In English: "You have cancelled your subscription and it will automatically switch to the free tier at the end of the billing period. You will not be charged again unless you re-subscribe."
        "billing.current_plan_until_end_of_period": "Gói cước hiện tại của bạn cho đến khi kết thúc kỳ thanh toán này.", // In English: "Your current plan until the end of this billing period."
        "billing.current_plan": "Gói cước hiện tại", // In English: "Current plan"
        "billing.cancelled_subscription_tier": "Hủy đăng ký (%%)", // In English: "Cancelled Subscription (%%)"
        "billing.manage": "Quản lý", // In English: "Manage"
        "billing.limited": "Đã hạn chế", // In English: "Limited"
        "billing.expanded": "Đã mở rộng", // In English: "Expanded"
        "billing.accelerated": "Đã tăng tốc", // In English: "Accelerated"
        "billing.enjoy_msg": "Tận hưởng %% dung lượng lưu trữ đám mây tăng thêm cùng nhiều tiện ích khác.", // In English: "Enjoy %% of Cloud Storage plus other benefits."
=======
        "billing.apps_and_games": "Ứng dụng & Trò chơi", // In English: "Apps & Games"
        "billing.upgrade_to_pro": "Nâng cấp lên %strong%", // In English: "Upgrade to %strong%"
        "billing.switch_to": "Chuyển sang gói %strong%", // In English: "Switch to %strong%"
        "billing.payment_setup": "Thiết lập thanh toán", // In English: "Payment Setup"
        "billing.back": "Quay lại", // In English: "Back"
        "billing.you_are_now_subscribed_to": "Bạn hiện đang đăng ký gói %strong%.", // In English: "You are now subscribed to %strong% tier."
        "billing.you_are_now_subscribed_to_without_tier": "Bạn đã đăng ký", // In English: "You are now subscribed"
        "billing.subscription_cancellation_confirmation": "Bạn có chắc chắn muốn hủy đăng ký không?", // In English: "Are you sure you want to cancel your subscription?"
        "billing.subscription_setup": "Thiết lập đăng ký", // In English: "Subscription Setup"
        "billing.cancel_it": "Hủy bỏ", // In English: "Cancel It"
        "billing.keep_it": "Giữ lại", // In English: "Keep It"
        "billing.subscription_resumed": "Đăng ký %strong% của bạn đã được tiếp tục!", // In English: "Your %strong% subscription has been resumed!"
        "billing.upgrade_now": "Nâng cấp ngay", // In English: "Upgrade Now"
        "billing.upgrade": "Nâng cấp", // In English: "Upgrade"
        "billing.currently_on_free_plan": "Bạn hiện đang sử dụng gói miễn phí.", // In English: "You are currently on the free plan."
        "billing.download_receipt": "Tải biên lai", // In English: "Download Receipt"
        "billing.subscription_check_error": "Đã xảy ra sự cố khi kiểm tra trạng thái đăng ký của bạn.", // In English: "A problem occurred while checking your subscription status."
        "billing.email_confirmation_needed": "Email của bạn chưa được xác nhận. Chúng tôi sẽ gửi mã xác nhận ngay bây giờ.", // In English: "Your email has not been confirmed. We'll send you a code to confirm it now."
        "billing.sub_cancelled_but_valid_until": "Bạn đã hủy đăng ký và được tự động chuyển sang gói miễn phí vào cuối kỳ thanh toán. Bạn sẽ không bị tính phí nữa đến khi đăng ký lại.", // In English: "You have cancelled your subscription and it will automatically switch to the free tier at the end of the billing period. You will not be charged again unless you re-subscribe."
        "billing.current_plan_until_end_of_period": "Gói cước hiện tại của bạn đến cuối kỳ thanh toán này.", // In English: "Your current plan until the end of this billing period."
        "billing.current_plan": "Gói hiện tại", // In English: "Current plan"
        "billing.cancelled_subscription_tier": "Đăng ký đã hủy (%%)", // In English: "Cancelled Subscription (%%)"
        "billing.manage": "Quản lý", // In English: "Manage"
        "billing.limited": "Giới hạn", // In English: "Limited"
        "billing.expanded": "Mở rộng", // In English: "Expanded"
        "billing.accelerated": "Tăng tốc", // In English: "Accelerated"
        "billing.enjoy_msg": "Tận hưởng %% Lưu trữ đám mây và các tiện ích khác.", // In English: "Enjoy %% of Cloud Storage plus other benefits."
>>>>>>> 333f0ea4
    }
};

export default vi;<|MERGE_RESOLUTION|>--- conflicted
+++ resolved
@@ -363,27 +363,10 @@
         "You can't share with yourself.": 'Bạn không thể tự chia sẻ với chính mình', // In English: "You can't share with yourself."
         "This user already has access to this item": 'Người dùng này đã có sẵn quyền truy cập cho mục này', // In English: "This user already has access to this item"
 
-<<<<<<< HEAD
-        // ----------------------------------------
-        // Missing translations:
-        // ----------------------------------------
-=======
->>>>>>> 333f0ea4
         "billing.change_payment_method": "Thay đổi", // In English: "Change"
         "billing.cancel": "Hủy", // In English: "Cancel"
         "billing.download_invoice": "Tải xuống", // In English: "Download"
         "billing.payment_method": "Phương thức thanh toán", // In English: "Payment Method"
-<<<<<<< HEAD
-        "billing.payment_method_updated": "Phương thức thanh toán đã được cập nhật!", // In English: "Payment method updated!"
-        "billing.confirm_payment_method": "Xác nhận phương thức thanh toán", // In English: "Confirm Payment Method"
-        "billing.payment_history": "Lịch sử thanh toán", // In English: "Payment History"
-        "billing.refunded": "Đã hoàn lại", // In English: "Refunded"
-        "billing.paid": "Đã thanh toán", // In English: "Paid"
-        "billing.ok": "Đồng ý", // In English: "OK"
-        "billing.resume_subscription": "Tiếp tục đăng ký", // In English: "Resume Subscription"
-        "billing.subscription_cancelled": "Đăng ký của bạn đã bị hủy bỏ.", // In English: "Your subscription has been canceled."
-        "billing.subscription_cancelled_description": "Bạn vẫn có quyền truy cập vào đăng ký của mình cho đến khi kết thúc thời hạn thanh toán.", // In English: "You will still have access to your subscription until the end of this billing period."
-=======
         "billing.payment_method_updated": "Phương thức thanh toán đã được cập nhật thành công!", // In English: "Payment method updated!"
         "billing.confirm_payment_method": "Xác nhận phương thức thanh toán", // In English: "Confirm Payment Method"
         "billing.payment_history": "Lịch sử thanh toán", // In English: "Payment History"
@@ -393,42 +376,12 @@
         "billing.resume_subscription": "Tiếp tục đăng ký", // In English: "Resume Subscription"
         "billing.subscription_cancelled": "Đăng ký của bạn đã bị hủy.", // In English: "Your subscription has been canceled."
         "billing.subscription_cancelled_description": "Bạn vẫn có thể tiếp tục sử dụng dịch vụ của mình cho đến cuối kỳ thanh toán này.", // In English: "You will still have access to your subscription until the end of this billing period."
->>>>>>> 333f0ea4
         "billing.offering.free": "Miễn phí", // In English: "Free"
         "billing.offering.pro": "Chuyên nghiệp", // In English: "Professional"
         "billing.offering.business": "Doanh nghiệp", // In English: "Business"
         "billing.cloud_storage": "Lưu trữ đám mây", // In English: "Cloud Storage"
         "billing.ai_access": "Truy cập AI", // In English: "AI Access"
         "billing.bandwidth": "Băng thông", // In English: "Bandwidth"
-<<<<<<< HEAD
-        "billing.apps_and_games": "Ứng dụng và trò chơi", // In English: "Apps & Games"
-        "billing.upgrade_to_pro": "Nâng cấp lên %strong%", // In English: "Upgrade to %strong%"
-        "billing.switch_to": "Chuyển đổi tới %strong%", // In English: "Switch to %strong%"
-        "billing.payment_setup": "Cài đặt thanh toán", // In English: "Payment Setup"
-        "billing.back": "Trở lại", // In English: "Back"
-        "billing.you_are_now_subscribed_to": "Bạn đã đăng ký tới tầng %strong% .", // In English: "You are now subscribed to %strong% tier."
-        "billing.you_are_now_subscribed_to_without_tier": "Bạn đã được đăng ký", // In English: "You are now subscribed"
-        "billing.subscription_cancellation_confirmation": "Bạn có chắc muốn hủy đăng ký của mình không?", // In English: "Are you sure you want to cancel your subscription?"
-        "billing.subscription_setup": "Thiếp lập đăng ký", // In English: "Subscription Setup"
-        "billing.cancel_it": "Hủy nó", // In English: "Cancel It"
-        "billing.keep_it": "Tiếp tục giữ nó", // In English: "Keep It"
-        "billing.subscription_resumed": "Đăng ký %strong% của bạn đã được tiếp tục!", // In English: "Your %strong% subscription has been resumed!"
-        "billing.upgrade_now": "Nâng cấp ngay", // In English: "Upgrade Now"
-        "billing.upgrade": "Nâng cấp", // In English: "Upgrade"
-        "billing.currently_on_free_plan": "Bạn đang sử dụng gói miễn phí.", // In English: "You are currently on the free plan."
-        "billing.download_receipt": "Tải biên lai", // In English: "Download Receipt"
-        "billing.subscription_check_error": "Một vấn đề đã xuất hiện khi kiểm tra trạng thái đăng ký của bạn.", // In English: "A problem occurred while checking your subscription status."
-        "billing.email_confirmation_needed": "Email của bạn vẫn chưa được xác nhận. Chúng tôi sẽ gửi một đoạn mã xác nhận đến bạn để xác nhận ngay bây giờ.", // In English: "Your email has not been confirmed. We'll send you a code to confirm it now."
-        "billing.sub_cancelled_but_valid_until": "Bạn đã hủy đăng ký và bạn sẽ được chuyển đổi tự động sang gói miễn phí sau khi kết thúc thời hạn thanh toán. Bạn sẽ không bị tính phí cho đến khi đăng ký lại.", // In English: "You have cancelled your subscription and it will automatically switch to the free tier at the end of the billing period. You will not be charged again unless you re-subscribe."
-        "billing.current_plan_until_end_of_period": "Gói cước hiện tại của bạn cho đến khi kết thúc kỳ thanh toán này.", // In English: "Your current plan until the end of this billing period."
-        "billing.current_plan": "Gói cước hiện tại", // In English: "Current plan"
-        "billing.cancelled_subscription_tier": "Hủy đăng ký (%%)", // In English: "Cancelled Subscription (%%)"
-        "billing.manage": "Quản lý", // In English: "Manage"
-        "billing.limited": "Đã hạn chế", // In English: "Limited"
-        "billing.expanded": "Đã mở rộng", // In English: "Expanded"
-        "billing.accelerated": "Đã tăng tốc", // In English: "Accelerated"
-        "billing.enjoy_msg": "Tận hưởng %% dung lượng lưu trữ đám mây tăng thêm cùng nhiều tiện ích khác.", // In English: "Enjoy %% of Cloud Storage plus other benefits."
-=======
         "billing.apps_and_games": "Ứng dụng & Trò chơi", // In English: "Apps & Games"
         "billing.upgrade_to_pro": "Nâng cấp lên %strong%", // In English: "Upgrade to %strong%"
         "billing.switch_to": "Chuyển sang gói %strong%", // In English: "Switch to %strong%"
@@ -456,7 +409,6 @@
         "billing.expanded": "Mở rộng", // In English: "Expanded"
         "billing.accelerated": "Tăng tốc", // In English: "Accelerated"
         "billing.enjoy_msg": "Tận hưởng %% Lưu trữ đám mây và các tiện ích khác.", // In English: "Enjoy %% of Cloud Storage plus other benefits."
->>>>>>> 333f0ea4
     }
 };
 
